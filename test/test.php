<?php

use mindplay\sql\drivers\MySQLDriver;
use mindplay\sql\drivers\PostgresDriver;
use mindplay\sql\framework\Connection;
use mindplay\sql\framework\Database;
use mindplay\sql\framework\Preparator;
use mindplay\sql\framework\PreparedStatement;
use mindplay\sql\framework\RecordMapper;
use mindplay\sql\framework\RecordSetMapper;
use mindplay\sql\framework\Result;
use mindplay\sql\framework\SQLException;
use mindplay\sql\framework\Statement;
use Mockery\MockInterface;

require dirname(__DIR__) . '/vendor/autoload.php';

require __DIR__ . '/fixtures.php';

teardown(function () {
    Mockery::close();
});

test(
    "can quote table-names",
    function () {
        $driver = new PostgresDriver();

        eq($driver->quoteName('foo'), '"foo"');
        eq($driver->quoteName('foo', 'bar'), '"foo"."bar"');

        $driver = new MySQLDriver();

        eq($driver->quoteName('foo'), '`foo`');
        eq($driver->quoteName('foo', 'bar'), '`foo`.`bar`');
    }
);

test(
    'can bootstrap Database',
    function () {
        $db = new Database(
            function () {
                return Mockery::mock(PDO::class);
            },
            create_driver()
        );

        ok($db->getConnection() instanceof Connection);
        ok($db->getConnection()->getPDO() instanceof PDO);

        $db = new Database(
            Mockery::mock(PDO::class),
            create_driver()
        );

        ok($db->getConnection()->getPDO() instanceof PDO, "can bootstrap with raw PDO connection object");
    }
);

test(
    'can generate human-readable SQL exceptions',
    function () {
        $previous = new RuntimeException();

        $exception = new SQLException(
            "SELECT :foo, :bar, :baz",
            [
                'foo' => 'hello',
                'bar' => 123,
                'baz' => null,
            ],
            "oops!",
            99,
            $previous
        );

        eq($exception->getMessage(), "oops!\nSELECT 'hello', 123, NULL");
        eq($exception->getCode(), 99);
        eq($exception->getPrevious(), $previous);
    }
);

test(
    'transaction() commits when function returns true',
    function () {
        /** @var MockInterface|PDO $mock_pdo */
        $mock_pdo = Mockery::mock(PDO::class);
        $driver = create_driver();
        $connection = new Connection($mock_pdo, $driver, new Preparator($mock_pdo));

        $mock_pdo->shouldReceive('beginTransaction')->once();
        $mock_pdo->shouldReceive('commit')->once();

        $result = $connection->transact(function () {
            return true;
        });

        eq($result, true, "transaction succeeds");
    }
);

test(
    'transaction() commits when nested transactions succeed',
    function () {
        /** @var MockInterface|PDO $mock_pdo */
        $mock_pdo = Mockery::mock(PDO::class);
        $driver = create_driver();
        $connection = new Connection($mock_pdo, $driver, new Preparator($mock_pdo));

        $mock_pdo->shouldReceive('beginTransaction')->once();
        $mock_pdo->shouldReceive('commit')->once();

        $result = $connection->transact(function () use ($connection) {
            $connection->transact(function () {
                return true; // inner transcation succeeds
            });

            return true; // outer transaction succeeds
        });

        eq($result, true, "transaction succeeds");
    }
);

test(
    'transact() rolls back when function returns false',
    function () {
        /** @var MockInterface|PDO $mock_pdo */
        $mock_pdo = Mockery::mock(PDO::class);
        $driver = create_driver();
        $connection = new Connection($mock_pdo, $driver, new Preparator($mock_pdo));

        $mock_pdo->shouldReceive('beginTransaction')->once();
        $mock_pdo->shouldReceive('rollBack')->once();

        $result = $connection->transact(function () {
            return false;
        });

        eq($result, false, "transaction fails");
    }
);

test(
    'transact() rolls back when function returns void',
    function () {
        /** @var MockInterface|PDO $mock_pdo */
        $mock_pdo = Mockery::mock(PDO::class);
        $driver = create_driver();
        $connection = new Connection($mock_pdo, $driver, new Preparator($mock_pdo));

        $mock_pdo->shouldReceive('beginTransaction')->once();
        $mock_pdo->shouldReceive('rollBack')->once();

        expect(
            UnexpectedValueException::class,
            "should throw when function fails to indicate success/failure",
            function () use ($connection) {
                $connection->transact(function () {
                    // return void
                });
            }
        );

        ok(true, "transcation fails");
    }
);

test(
    'transact() rolls back when function throws an exception',
    function () {
        /** @var MockInterface|PDO $mock_pdo */
        $mock_pdo = Mockery::mock(PDO::class);
        $driver = create_driver();
        $connection = new Connection($mock_pdo, $driver, new Preparator($mock_pdo));

        $mock_pdo->shouldReceive('beginTransaction')->once();
        $mock_pdo->shouldReceive('rollBack')->once();

        expect(
            LogicException::class,
            "should throw when function throws an exception",
            function () use ($connection) {
                $connection->transact(function () {
                    throw new RuntimeException("oops!");
                });
            }
        );

        ok(true, "transaction fails");
    }
);

test(
    'transact() rolls back when a nested call to transact() fails',
    function () {
        /** @var MockInterface|PDO $mock_pdo */
        $mock_pdo = Mockery::mock(PDO::class);
        $driver = create_driver();
        $connection = new Connection($mock_pdo, $driver, new Preparator($mock_pdo));

        $mock_pdo->shouldReceive('beginTransaction')->once();
        $mock_pdo->shouldReceive('rollBack')->once();

        $result = $connection->transact(function () use ($connection) {
            $connection->transact(function () {
                return false; // inner function fails
            });

            return true; // outer transaction succeeds
        });

        eq($result, false, "transaction fails");
    }
);

test(
    'transact() rolls back when one of several nested calls to transact() fails',
    function () {
        /** @var MockInterface|PDO $mock_pdo */
        $mock_pdo = Mockery::mock(PDO::class);
        $driver = create_driver();
        $connection = new Connection($mock_pdo, $driver, new Preparator($mock_pdo));

        $mock_pdo->shouldReceive('beginTransaction')->once();
        $mock_pdo->shouldReceive('rollBack')->once();

        $result = $connection->transact(function () use ($connection) {
            $connection->transact(function () {
                return true; // first inner function succeeds
            });

            $connection->transact(function () {
                return false; // second inner function fails
            });

            $connection->transact(function () {
                return true; // third inner function succeeds
            });

            return true; // outer transaction succeeds
        });

        eq($result, false, "transaction fails");
    }
);

test(
    'can map individual records',
    function () {
        $mapper = new RecordMapper(function ($record) {
            return ['a' => $record['a'] * 10];
        });

        eq($mapper->map([['a' => 1], ['a' => 2], ['a' => 3]]), [['a' => 10], ['a' => 20], ['a' => 30]]);
    }
);

test(
    'can map sets of records',
    function () {
        $mapper = new RecordSetMapper(function ($records) {
            return array_map(
                function ($record) {
                    return ['a' => $record['a'] * 10];
                },
                $records
            );
        });

        eq($mapper->map([['a' => 1], ['a' => 2], ['a' => 3]]), [['a' => 10], ['a' => 20], ['a' => 30]]);
    }
);

test(
    'can bind statement parameters to values',
    function () {
        $st = new Statement("SELECT 1");

        eq($st->getSQL(), "SELECT 1");

        $st->bind('int', 1);
        $st->bind('float', 1.2);
        $st->bind('string', 'hello');
        $st->bind('true', true);
        $st->bind('false', false);
        $st->bind('null', null);

        $st->bind('int_list', [1, 2]);
        $st->bind('float_list', [1.2, 3.4]);
        $st->bind('string_list', ['hello', 'world']);
        $st->bind('bools', [true, false]);
        $st->bind('nulls', [null, null]);

        $st->apply(['int' => 2, 'foo' => 'bar']); // overrides/adds values

        eq($st->getParams(), [
            'int'    => 2,
            'float'  => 1.2,
            'string' => 'hello',
            'true'   => true,
            'false'  => false,
            'null'   => null,

            'int_list'    => [1, 2],
            'float_list'  => [1.2, 3.4],
            'string_list' => ['hello', 'world'],
            'bools'       => [true, false],
            'nulls'       => [null, null],
            'foo'         => 'bar',
        ]);

        expect(
            RuntimeException::class,
            "rejects non-scalar values",
            function () use ($st) {
                $st->bind('foo', (object) []);
            }
        );

        expect(
            RuntimeException::class,
            "rejects nested arrays",
            function () use ($st) {
                $st->bind('foo', [[1]]);
            }
        );
    }
);

test(
    'can prepare statements and bind scalar values',
    function () {
        /** @var MockInterface|PDO $mock_pdo */
        $mock_pdo = Mockery::mock(PDO::class);

        /** @var MockInterface|PDOStatement $handle */
        $handle = Mockery::mock(PDOStatement::class);

        $params = [
            'int'    => 1,
            'float'  => 1.2,
            'string' => 'hello',
            'true'   => true,
            'false'  => false,
            'null'   => null,
        ];

        $pdo_types = [
            'int' => PDO::PARAM_INT,
            'float' => PDO::PARAM_STR,
            'string' => PDO::PARAM_STR,
            'true' => PDO::PARAM_BOOL,
            'false' => PDO::PARAM_BOOL,
            'null' => PDO::PARAM_NULL,
        ];

        $sql = "SELECT * FROM foo WHERE " . implode(" AND ", array_map(function ($name) { return "{$name} = :{$name}"; }, array_keys($params)));

        $preparator = new Preparator($mock_pdo);

        $statement = new Statement($sql);

        $mock_pdo->shouldReceive('prepare')->once()->with($sql)->andReturn($handle);

        foreach ($params as $name => $value) {
            $statement->bind($name, $value);

            $handle->shouldReceive('bindValue')->once()->with($name, $value, $pdo_types[$name])->andReturn($handle);
        }

        $preparator->prepareStatement($statement);

        ok(true, "mock assertions completed");
    }
);

test(
    'can prepare statements and bind arrays of scalar values',
    function () {
        /** @var MockInterface|PDO $mock_pdo */
        $mock_pdo = Mockery::mock(PDO::class);

        /** @var MockInterface|PDOStatement $handle */
        $handle = Mockery::mock(PDOStatement::class);

        $params = [
            'int'    => [1, 2],
            'float'  => [1.2, 3.4],
            'string' => ['hello', 'world'],
            'bool'   => [true, false],
        ];

        $pdo_types = [
            'int'    => PDO::PARAM_INT,
            'float'  => PDO::PARAM_STR,
            'string' => PDO::PARAM_STR,
            'bool'   => PDO::PARAM_BOOL,
            'null'   => PDO::PARAM_NULL,
        ];

        // the following conditions will assert that e.g. ":int" for an array with 2 elements expands to a set like "(:int_1, :int_2)"
        // and that ":empty" for an array with zero elements expands to the empty set, e.g. "(null)" (and doesn't bind any value)

        $sql = "SELECT * FROM foo WHERE empty = :empty AND " . implode(" AND ", array_map(function ($name) { return "{$name} IN :{$name}"; }, array_keys($params)));

        $expanded_sql = "SELECT * FROM foo WHERE empty = (null) AND " . implode(" AND ", array_map(function ($name) { return "{$name} IN (:{$name}_1, :{$name}_2)"; }, array_keys($params)));

        $preparator = new Preparator($mock_pdo);

        $mock_pdo->shouldReceive('prepare')->once()->with($expanded_sql)->andReturn($handle);

        foreach ($params as $name => $values) {
            $index = 1;

            foreach ($values as $value) {
                $handle->shouldReceive('bindValue')->once()->with("{$name}_{$index}", $value, $pdo_types[$name])->andReturn($handle);

                $index += 1;
            }
        }

        $statement = new Statement($sql);

        $statement->apply($params);
        $statement->bind('empty', []);

        $preparator->prepareStatement($statement);

<<<<<<< HEAD
        Mockery::close();
        
=======
>>>>>>> 1f90ba37
        ok(true, "mock assertions completed");
    }
);

test(
    'prepared statements can re-bind parameters to scalar values',
    function () {
        /** @var MockInterface|PDOStatement $mock_handle */
        $mock_handle = Mockery::mock(PDOStatement::class);

        $mock_handle->shouldReceive('bindValue')->with('int', 1, PDO::PARAM_INT)->once();
        $mock_handle->shouldReceive('bindValue')->with('float', 1.2, PDO::PARAM_STR)->once();
        $mock_handle->shouldReceive('bindValue')->with('string', 'hello', PDO::PARAM_STR)->once();
        $mock_handle->shouldReceive('bindValue')->with('true', true, PDO::PARAM_BOOL)->once();
        $mock_handle->shouldReceive('bindValue')->with('false', false, PDO::PARAM_BOOL)->once();
        $mock_handle->shouldReceive('bindValue')->with('null', false, PDO::PARAM_NULL)->once();

        $st = new PreparedStatement($mock_handle);

        $st->bind('int', 1);
        $st->bind('float', 1.2);
        $st->bind('string', 'hello');
        $st->bind('true', true);
        $st->bind('false', false);
        $st->bind('null', null);

        expect(
            InvalidArgumentException::class,
            "rejects non-scalar values",
            function () use ($st) {
                $st->bind('foo', (object) []);
            }
        );

        expect(
            InvalidArgumentException::class,
            "rejects arrays",
            function () use ($st) {
                $st->bind('foo', [1]);
            }
        );
    }
);

test(
    'can execute prepared statement',
    function () {
        return; // TODO: unsure how to implement this test, because PDOStatement::$queryString is readonly!

        /** @var MockInterface|PDOStatement $mock_handle */
        $mock_handle = Mockery::mock(PDOStatement::class);

        $mock_handle->queryString = "SELECT 1";

        $mock_handle->shouldReceive('execute')->andReturn(true)->once();

        $st = new PreparedStatement($mock_handle);

        $st->execute();

        ok(true, 'it executes without error');

        $mock_handle = Mockery::mock(PDOStatement::class);

        $mock_handle->shouldReceive('execute')->andReturn(false)->once();
        $mock_handle->shouldReceive('errorInfo')->andReturn(['XXXXXX', -1, 'ouch'])->once();

        $st = new PreparedStatement($mock_handle);

        try {
            $st->execute();
        } catch (SQLException $sql_exception) {
            // caught
        }

        ok(isset($sql_exception));

        eq($sql_exception->getCode(), -1);
        eq($sql_exception->getMessage(), "XXXXXX: ouch");
    }
);

test(
    'can fetch; and auto-executes prepared statement on first fetch',
    function () {
        /** @var MockInterface|PDOStatement $mock_handle */
        $mock_handle = Mockery::mock(PDOStatement::class);

        $mock_handle->shouldReceive('execute')->andReturn(true)->once();
        $mock_handle->shouldReceive('fetch')->andReturn(['a' => 1])->once();
        $mock_handle->shouldReceive('fetch')->andReturn(['a' => 2])->once();
        $mock_handle->shouldReceive('fetch')->andReturn(false);
        
        $st = new PreparedStatement($mock_handle);

        eq($st->fetch(), ['a' => 1]);
        eq($st->fetch(), ['a' => 2]);
        eq($st->fetch(), null);
    }
);

test(
    'can fetch records and apply Mappers in batches',
    function () {
        foreach ([30,20] as $num_records) {
            /** @var MockInterface|PreparedStatement $mock_statement */
            $mock_statement = Mockery::mock(PreparedStatement::class);

            $mock_statement
                ->shouldReceive('fetch')
                ->times($num_records)
                ->andReturnValues(array_map(function ($id) use ($num_records) { return ['id' => $id]; }, range(1, $num_records)));

            $mock_statement
                ->shouldReceive('fetch')
                ->once()
                ->andReturn(null);

            $batch_num = 0;

            $mappers = [new RecordSetMapper(function (array $records) use (&$batch_num) {
                $batch_num += 1;

                foreach ($records as &$record) {
                    $record['batch_num'] = $batch_num;
                }

                return $records;
            })];

            $result = new Result($mock_statement, 20, $mappers);

            foreach ($result as $index => $record) {
                eq($record['id'], $index + 1);
                eq($record['batch_num'], (int) floor($index / 20) + 1, $record['batch_num']);
            }
        }
    }
);

test(
    'can fetch first row of a result set',
    function () {
        /** @var MockInterface|PreparedStatement $mock_statement */
        $mock_statement = Mockery::mock(PreparedStatement::class);

        $mock_statement->shouldReceive('fetch')->andReturn(['id' => 1])->once();

        $calls = [];

        $mappers = [new RecordMapper(function (array $record) use (&$calls) {
            $calls[] = $record;

            return $record;
        })];

        $result = new Result($mock_statement, 20, $mappers);

        $record = $result->firstRow();

        eq($record, ['id' => 1], 'should return first row');

        eq($calls, [['id' => 1]], 'should process precisely one record (disregarding batch size)');
    }
);


test(
    'can fetch first column of a result set',
    function () {
        /** @var MockInterface|PreparedStatement $mock_statement */
        $mock_statement = Mockery::mock(PreparedStatement::class);

        $mock_statement->shouldReceive('fetch')->andReturn(['id' => 1])->once();

        $calls = [];

        $mappers = [new RecordMapper(function (array $record) use (&$calls) {
            $calls[] = $record;

            return $record;
        })];

        $result = new Result($mock_statement, 20, $mappers);

        $record = $result->firstCol();

        eq($record, 1, 'should return first column of first record');

        eq($calls, [['id' => 1]], 'should process precisely one record (disregarding batch size)');
    }
);

configure()->enableCodeCoverage(__DIR__ . '/build/clover.xml', dirname(__DIR__) . '/src');

exit(run());<|MERGE_RESOLUTION|>--- conflicted
+++ resolved
@@ -428,11 +428,6 @@
 
         $preparator->prepareStatement($statement);
 
-<<<<<<< HEAD
-        Mockery::close();
-        
-=======
->>>>>>> 1f90ba37
         ok(true, "mock assertions completed");
     }
 );
